--- conflicted
+++ resolved
@@ -75,11 +75,7 @@
 
   public void handlePutRequest(Request request) throws IOException, InterruptedException {
     PutRequest putRequest = PutRequest.readFrom(new DataInputStream(request.getInputStream()), clusterMap);
-<<<<<<< HEAD
     metrics.putBlobRequestQueueTime.update(SystemTime.getInstance().milliseconds() - request.getStartTimeInMs());
-=======
-    metrics.putBlobRequestQueueTime.update(SystemTime.getInstance().milliseconds() - request.getStartTime());
->>>>>>> 4a6a7fcb
     metrics.putBlobRequestRate.mark();
     long startTime = SystemTime.getInstance().milliseconds();
     PutResponse response = null;
@@ -116,11 +112,8 @@
         metrics.idAlreadyExistError.inc();
       else if (e.getErrorCode() == StoreErrorCodes.IOError)
         metrics.storeIOError.inc();
-<<<<<<< HEAD
       else
         metrics.unExpectedStorePutError.inc();
-=======
->>>>>>> 4a6a7fcb
       response = new PutResponse(putRequest.getCorrelationId(),
                                  putRequest.getClientId(),
                                  ErrorMapping.getStoreErrorMapping(e.getErrorCode()));
@@ -145,31 +138,19 @@
     HistogramMeasurement responseQueueMeasurement = null;
     HistogramMeasurement responseSendMeasurement = null;
     if (getRequest.getMessageFormatFlag() == MessageFormatFlags.Blob) {
-<<<<<<< HEAD
       metrics.getBlobRequestQueueTime.update(SystemTime.getInstance().milliseconds() - request.getStartTimeInMs());
-=======
-      metrics.getBlobRequestQueueTime.update(SystemTime.getInstance().milliseconds() - request.getStartTime());
->>>>>>> 4a6a7fcb
       metrics.getBlobRequestRate.mark();
       responseQueueMeasurement = new HistogramMeasurement(metrics.getBlobResponseQueueTime);
       responseSendMeasurement = new HistogramMeasurement(metrics.getBlobSendTime);
     }
     else if (getRequest.getMessageFormatFlag() == MessageFormatFlags.BlobProperties) {
-<<<<<<< HEAD
       metrics.getBlobPropertiesRequestQueueTime.update(SystemTime.getInstance().milliseconds() - request.getStartTimeInMs());
-=======
-      metrics.getBlobPropertiesRequestQueueTime.update(SystemTime.getInstance().milliseconds() - request.getStartTime());
->>>>>>> 4a6a7fcb
       metrics.getBlobPropertiesRequestRate.mark();
       responseQueueMeasurement = new HistogramMeasurement(metrics.getBlobPropertiesResponseQueueTime);
       responseSendMeasurement = new HistogramMeasurement(metrics.getBlobPropertiesSendTime);
     }
     else if (getRequest.getMessageFormatFlag() == MessageFormatFlags.BlobUserMetadata) {
-<<<<<<< HEAD
       metrics.getBlobUserMetadataRequestQueueTime.update(SystemTime.getInstance().milliseconds() - request.getStartTimeInMs());
-=======
-      metrics.getBlobUserMetadataRequestQueueTime.update(SystemTime.getInstance().milliseconds() - request.getStartTime());
->>>>>>> 4a6a7fcb
       metrics.getBlobUserMetadataRequestRate.mark();
       responseQueueMeasurement = new HistogramMeasurement(metrics.getBlobUserMetadataResponseQueueTime);
       responseSendMeasurement = new HistogramMeasurement(metrics.getBlobUserMetadataSendTime);
@@ -205,11 +186,8 @@
         metrics.ttlExpiredError.inc();
       else if (e.getErrorCode() == StoreErrorCodes.ID_Deleted)
         metrics.idDeletedError.inc();
-<<<<<<< HEAD
       else
         metrics.unExpectedStoreGetError.inc();
-=======
->>>>>>> 4a6a7fcb
       response = new GetResponse(getRequest.getCorrelationId(),
                                  getRequest.getClientId(),
                                  ErrorMapping.getStoreErrorMapping(e.getErrorCode()));
@@ -243,11 +221,7 @@
 
   public void handleDeleteRequest(Request request) throws IOException, InterruptedException {
     DeleteRequest deleteRequest = DeleteRequest.readFrom(new DataInputStream(request.getInputStream()), clusterMap);
-<<<<<<< HEAD
     metrics.deleteBlobRequestQueueTime.update(SystemTime.getInstance().milliseconds() - request.getStartTimeInMs());
-=======
-    metrics.deleteBlobRequestQueueTime.update(SystemTime.getInstance().milliseconds() - request.getStartTime());
->>>>>>> 4a6a7fcb
     metrics.deleteBlobRequestRate.mark();
     long startTime = SystemTime.getInstance().milliseconds();
     DeleteResponse response = null;
@@ -280,11 +254,8 @@
         metrics.ttlExpiredError.inc();
       else if (e.getErrorCode() == StoreErrorCodes.ID_Deleted)
         metrics.idDeletedError.inc();
-<<<<<<< HEAD
       else
         metrics.unExpectedStoreDeleteError.inc();
-=======
->>>>>>> 4a6a7fcb
       response = new DeleteResponse(deleteRequest.getCorrelationId(),
                                     deleteRequest.getClientId(),
                                     ErrorMapping.getStoreErrorMapping(e.getErrorCode()));
@@ -306,11 +277,7 @@
 
   public void handleTTLRequest(Request request) throws IOException, InterruptedException {
     TTLRequest ttlRequest = TTLRequest.readFrom(new DataInputStream(request.getInputStream()), clusterMap);
-<<<<<<< HEAD
     metrics.ttlBlobRequestQueueTime.update(SystemTime.getInstance().milliseconds() - request.getStartTimeInMs());
-=======
-    metrics.ttlBlobRequestQueueTime.update(SystemTime.getInstance().milliseconds() - request.getStartTime());
->>>>>>> 4a6a7fcb
     metrics.ttlBlobRequestRate.mark();
     long startTime = SystemTime.getInstance().milliseconds();
     TTLResponse response = null;
@@ -343,11 +310,8 @@
         metrics.ttlExpiredError.inc();
       else if (e.getErrorCode() == StoreErrorCodes.ID_Deleted)
         metrics.idDeletedError.inc();
-<<<<<<< HEAD
       else
         metrics.unExpectedStoreTTLError.inc();
-=======
->>>>>>> 4a6a7fcb
       response = new TTLResponse(ttlRequest.getCorrelationId(),
                                  ttlRequest.getClientId(),
                                  ErrorMapping.getStoreErrorMapping(e.getErrorCode()));
