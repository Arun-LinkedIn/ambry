buildscript {
  repositories {
    mavenCentral()
  }
  apply from: file('gradle/buildscript.gradle'), to: buildscript 
}

apply from: file('gradle/license.gradle')
apply from: file('gradle/maven.gradle')
apply from: file("gradle/dependency-versions.gradle")

allprojects {
  group = "com.github.ambry"

  apply plugin: 'eclipse'
  apply plugin: 'idea'
  apply plugin: 'project-report'
}

allprojects {
  repositories {
    mavenCentral()
    mavenLocal()
  }
}

project(':ambry-utils') {
  apply plugin: 'java'

  dependencies {
    compile "org.slf4j:slf4j-api:$slf4jVersion"
    compile "org.json:json:$jsonVersion"
    compile "org.slf4j:slf4j-log4j12:$slf4jVersion"
    compile "log4j:log4j:$log4jVersion"
    testCompile "junit:junit:$junitVersion"
  }
}

project(':ambry-api') {
  apply plugin: 'java'

  dependencies {
    compile project(':ambry-utils')
    compile "org.slf4j:slf4j-api:$slf4jVersion"
    compile "org.slf4j:slf4j-log4j12:$slf4jVersion"
    compile "log4j:log4j:$log4jVersion"
    testCompile "junit:junit:$junitVersion"
  }
}

project(':ambry-shared') {
  apply plugin: 'java'
  
  dependencies {
    compile project(':ambry-utils')
    compile project(':ambry-api')
    compile project(':ambry-messageformat')
    compile project(':ambry-clustermap')
    compile "org.slf4j:slf4j-log4j12:$slf4jVersion"
    compile "log4j:log4j:$log4jVersion"
    compile "org.slf4j:slf4j-api:$slf4jVersion"
    testCompile "junit:junit:$junitVersion"
  }
}

project(':ambry-network') {
  apply plugin: 'java'

  dependencies {
    compile project(':ambry-api')
    compile project(':ambry-utils')
    compile "org.slf4j:slf4j-log4j12:$slf4jVersion"
    compile "log4j:log4j:$log4jVersion"
    compile "org.slf4j:slf4j-api:$slf4jVersion"
    testCompile "junit:junit:$junitVersion"
  }
}

project(':ambry-server') {
  apply plugin: 'java'

  dependencies {
    compile project(':ambry-clustermap')
    compile project(':ambry-network')
    compile project(':ambry-utils')
    compile project(':ambry-shared')
    compile project(':ambry-store')
    compile project(':ambry-messageformat')
    compile project(':ambry-metrics')
    compile project(':ambry-coordinator')
    compile "org.slf4j:slf4j-log4j12:$slf4jVersion"
    compile "log4j:log4j:$log4jVersion"
    compile "org.slf4j:slf4j-api:$slf4jVersion"
    testCompile "junit:junit:$junitVersion"
  }
}

project(':ambry-store') {
  apply plugin: 'java'

  dependencies {
    compile project(':ambry-api')
    compile project(':ambry-utils')
    compile project(':ambry-metrics')
    compile project(':ambry-clustermap')

    compile "org.slf4j:slf4j-api:$slf4jVersion"
    compile "org.slf4j:slf4j-log4j12:$slf4jVersion"
    compile "log4j:log4j:$log4jVersion"   
    testCompile "junit:junit:$junitVersion"
  }
}

project(':ambry-messageformat') {
  apply plugin: 'java'

  dependencies {
    compile project(':ambry-api')
    compile project(':ambry-utils')
    compile "org.slf4j:slf4j-api:$slf4jVersion"
    compile "org.slf4j:slf4j-log4j12:$slf4jVersion"
    compile "log4j:log4j:$log4jVersion"
    testCompile "junit:junit:$junitVersion"
  }
}

project(':ambry-replication') {
  apply plugin: 'java'

  dependencies {
    compile project(':ambry-api')
    compile project(':ambry-utils')
    testCompile "junit:junit:$junitVersion"
  }
}

project(':ambry-clustermap') {
  apply plugin: 'java'

  dependencies {
    compile project(':ambry-api')
    compile project(':ambry-utils')
<<<<<<< HEAD
    compile "org.json:json:$jsonVersion"
    compile "org.slf4j:slf4j-api:$slf4jVersion"
=======
    compile project(':ambry-shared')
    compile project(':ambry-messageformat')
    compile "org.slf4j:slf4j-api:$slf4jVersion"
    compile "org.slf4j:slf4j-log4j12:$slf4jVersion"
    compile "log4j:log4j:$log4jVersion"
>>>>>>> 64f8e3c2
    testCompile "junit:junit:$junitVersion"
  }
}

project(':ambry-coordinator') {
  apply plugin: 'java'

  dependencies {
    compile project(':ambry-api')
    compile project(':ambry-utils')
<<<<<<< HEAD
    compile project(':ambry-shared')
    compile project(':ambry-messageformat')
=======
    compile "org.json:json:$jsonVersion"
>>>>>>> 64f8e3c2
    compile "org.slf4j:slf4j-api:$slf4jVersion"
    compile "org.slf4j:slf4j-log4j12:$slf4jVersion"
    compile "log4j:log4j:$log4jVersion"
    testCompile project(':ambry-clustermap').sourceSets.test.output
    testCompile "junit:junit:$junitVersion"
  }
}

project(':ambry-tools') {
  apply plugin: 'java'

  dependencies {
    compile project(':ambry-api')
    compile project(':ambry-store')
    compile project(':ambry-coordinator')
    compile "net.sf.jopt-simple:jopt-simple:$joptSimpleVersion"
    compile "org.slf4j:slf4j-api:$slf4jVersion"
    compile "org.slf4j:slf4j-log4j12:$slf4jVersion"
    compile "log4j:log4j:$log4jVersion"
  }
}

project(':ambry-metrics') {
  apply plugin: 'java'

  dependencies {
    compile project(':ambry-api')
    compile "org.slf4j:slf4j-api:$slf4jVersion"
    compile "org.slf4j:slf4j-log4j12:$slf4jVersion"
    compile "log4j:log4j:$log4jVersion"
    testCompile "junit:junit:$junitVersion"
  }
}<|MERGE_RESOLUTION|>--- conflicted
+++ resolved
@@ -140,16 +140,10 @@
   dependencies {
     compile project(':ambry-api')
     compile project(':ambry-utils')
-<<<<<<< HEAD
     compile "org.json:json:$jsonVersion"
-    compile "org.slf4j:slf4j-api:$slf4jVersion"
-=======
-    compile project(':ambry-shared')
-    compile project(':ambry-messageformat')
     compile "org.slf4j:slf4j-api:$slf4jVersion"
     compile "org.slf4j:slf4j-log4j12:$slf4jVersion"
     compile "log4j:log4j:$log4jVersion"
->>>>>>> 64f8e3c2
     testCompile "junit:junit:$junitVersion"
   }
 }
@@ -160,12 +154,8 @@
   dependencies {
     compile project(':ambry-api')
     compile project(':ambry-utils')
-<<<<<<< HEAD
     compile project(':ambry-shared')
     compile project(':ambry-messageformat')
-=======
-    compile "org.json:json:$jsonVersion"
->>>>>>> 64f8e3c2
     compile "org.slf4j:slf4j-api:$slf4jVersion"
     compile "org.slf4j:slf4j-log4j12:$slf4jVersion"
     compile "log4j:log4j:$log4jVersion"
