package com.github.ambry.tools.admin;

import com.github.ambry.clustermap.ClusterMap;
import com.github.ambry.clustermap.ClusterMapManager;
import com.github.ambry.clustermap.ReplicaId;
import com.github.ambry.commons.BlobId;
import com.github.ambry.config.ClusterMapConfig;
import com.github.ambry.config.VerifiableProperties;
import java.util.ArrayList;
import java.util.List;
import java.util.Properties;
import joptsimple.ArgumentAcceptingOptionSpec;
import joptsimple.OptionParser;
import joptsimple.OptionSet;
import joptsimple.OptionSpec;


/**
 * Tool to support admin related operations
 * Operations supported so far:
 * List Replicas for a given blobid
 */
public class AdminTool {

  public static void main(String args[]) {
    try {
      OptionParser parser = new OptionParser();

      ArgumentAcceptingOptionSpec<String> hardwareLayoutOpt =
          parser.accepts("hardwareLayout", "The path of the hardware layout file").withRequiredArg()
              .describedAs("hardware_layout").ofType(String.class);

      ArgumentAcceptingOptionSpec<String> partitionLayoutOpt =
          parser.accepts("partitionLayout", "The path of the partition layout file").withRequiredArg()
              .describedAs("partition_layout").ofType(String.class);

      ArgumentAcceptingOptionSpec<String> typeOfOperationOpt =
          parser.accepts("typeOfOperation", "The type of operation to execute - LIST_REPLICAS").withRequiredArg()
              .describedAs("The type of file").ofType(String.class).defaultsTo("GET");

      ArgumentAcceptingOptionSpec<String> ambryBlobIdOpt =
          parser.accepts("ambryBlobId", "The blob id to execute get on").withRequiredArg().describedAs("The blob id")
              .ofType(String.class);

      OptionSet options = parser.parse(args);

      ArrayList<OptionSpec<?>> listOpt = new ArrayList<OptionSpec<?>>();
      listOpt.add(hardwareLayoutOpt);
      listOpt.add(partitionLayoutOpt);
      listOpt.add(typeOfOperationOpt);
      listOpt.add(ambryBlobIdOpt);
      for (OptionSpec opt : listOpt) {
        if (!options.has(opt)) {
          System.err.println("Missing required argument \"" + opt + "\"");
          parser.printHelpOn(System.err);
<<<<<<< HEAD
          System.out.println("BlobInfoTool --hardwareLayout hl --partitionLayout pl --typeOfOperation "
=======
          System.out.println("AdminTool --hardwareLayout hl --partitionLayout pl --typeOfOperation "
>>>>>>> f2992097
              + "LIST_REPLICAS -- ambryBlobId blobId");
          System.exit(1);
        }
      }

      String hardwareLayoutPath = options.valueOf(hardwareLayoutOpt);
      String partitionLayoutPath = options.valueOf(partitionLayoutOpt);
      ClusterMap map = new ClusterMapManager(hardwareLayoutPath, partitionLayoutPath,
          new ClusterMapConfig(new VerifiableProperties(new Properties())));

      String blobIdStr = options.valueOf(ambryBlobIdOpt);
      AdminTool adminTool = new AdminTool();
      BlobId blobId = new BlobId(blobIdStr, map);
      String typeOfOperation = options.valueOf(typeOfOperationOpt);
      if (typeOfOperation.equalsIgnoreCase("LIST_REPLICAS")) {
        List<ReplicaId> replicaIdList = adminTool.getReplicas(blobId);
        for (ReplicaId replicaId : replicaIdList) {
          System.out.println(replicaId);
        }
      } else {
        System.out.println("Invalid Type of Operation ");
        System.exit(1);
      }
    } catch (Exception e) {
      System.out.println("Closed with error " + e);
    }
  }

  public List<ReplicaId> getReplicas(BlobId blobId) {
    return blobId.getPartition().getReplicaIds();
  }
}<|MERGE_RESOLUTION|>--- conflicted
+++ resolved
@@ -53,11 +53,7 @@
         if (!options.has(opt)) {
           System.err.println("Missing required argument \"" + opt + "\"");
           parser.printHelpOn(System.err);
-<<<<<<< HEAD
-          System.out.println("BlobInfoTool --hardwareLayout hl --partitionLayout pl --typeOfOperation "
-=======
           System.out.println("AdminTool --hardwareLayout hl --partitionLayout pl --typeOfOperation "
->>>>>>> f2992097
               + "LIST_REPLICAS -- ambryBlobId blobId");
           System.exit(1);
         }
