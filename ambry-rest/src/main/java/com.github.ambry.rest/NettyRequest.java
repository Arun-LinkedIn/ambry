--- conflicted
+++ resolved
@@ -136,16 +136,12 @@
         allArgs.put(e.getKey(), (e.getValue()).toString());
       }
     }
-<<<<<<< HEAD
-    allArgsReadOnly = Collections.unmodifiableMap(allArgs);
-=======
     // add cookies to the args as java cookies
     if (nettyCookies != null) {
       Set<javax.servlet.http.Cookie> cookies = convertHttpToJavaCookies(nettyCookies);
       allArgs.put(RestUtils.Headers.COOKIE, cookies);
     }
-    args = Collections.unmodifiableMap(allArgs);
->>>>>>> fcf3ca3b
+    allArgsReadOnly = Collections.unmodifiableMap(allArgs);
   }
 
   /**
